﻿//----------------------------------------------------------------------------------
// Microsoft Developer & Platform Evangelism
//
// Copyright (c) Microsoft Corporation. All rights reserved.
//
// THIS CODE AND INFORMATION ARE PROVIDED "AS IS" WITHOUT WARRANTY OF ANY KIND, 
// EITHER EXPRESSED OR IMPLIED, INCLUDING BUT NOT LIMITED TO THE IMPLIED WARRANTIES 
// OF MERCHANTABILITY AND/OR FITNESS FOR A PARTICULAR PURPOSE.
//----------------------------------------------------------------------------------
// The example companies, organizations, products, domain names,
// e-mail addresses, logos, people, places, and events depicted
// herein are fictitious.  No association with any real company,
// organization, product, domain name, email address, logo, person,
// places, or events is intended or should be inferred.
//----------------------------------------------------------------------------------

namespace BlobStorage
{
    using Azure;
    using Azure.Storage;
    using Azure.Storage.Blobs;
    using Azure.Storage.Blobs.Models;
    using Azure.Storage.Blobs.Specialized;
    using Azure.Storage.Sas;
    using Microsoft.Azure;
    using System;
    using System.Data.SqlTypes;
    using System.IO;
    using System.Linq;
    using System.Threading.Tasks;

    /// <summary>
    /// Getting started samples for Blob storage
    /// These samples show how to:
    /// - Use shared key authentication to perform basic operations with block blobs, including creating a container, uploading, 
    ///   downloading, listing, and deleting blobs, and creating a snapshot of a blob, and deleting a container.
    /// - Use an account SAS (shared access signature) to perform the same operations.  
    /// - Use shared key authentication to perform basic operations with page blobs, including creating a page blob, writing to the 
    ///   page blob, and listing page blobs in a container.
    /// </summary>
    public static class GettingStarted
    {
        // Prefix for containers created by the sample.
        private const string ContainerPrefix = "sample-";

        /// <summary>
        /// Calls each of the methods in the getting started samples.
        /// </summary>
        public static void CallBlobGettingStartedSamples()
        {
            // Block blob basics
            Console.WriteLine("Block Blob Sample");
            BasicStorageBlockBlobOperationsAsync().Wait();

            // Block Blobs basics using Account SAS
            BasicStorageBlockBlobOperationsWithAccountSASAsync().Wait();

            // Page blob basics
            Console.WriteLine("\nPage Blob Sample");
            BasicStoragePageBlobOperationsAsync().Wait();
        }

        /// <summary>
        /// Basic operations to work with block blobs
        /// </summary>
        /// <returns>A Task object.</returns>
        private static async Task BasicStorageBlockBlobOperationsAsync()
        {
            const string ImageToUpload = "HelloWorld.png";
            string containerName = ContainerPrefix + Guid.NewGuid();

            // Retrieve storage account information from connection string
            BlobServiceClient blobServiceClient = Common.CreateblobServiceClientFromConnectionString();

            // Create a container for organizing blobs within the storage account.
            Console.WriteLine("1. Creating Container");
            BlobContainerClient container = blobServiceClient.GetBlobContainerClient(containerName);
            try
            {
 
                // The call below will fail if the sample is configured to use the azurite in the connection string, but 
                // the azurite is not running.
                await container.CreateIfNotExistsAsync();
            }
            
            catch (Exception e)
            {
                Console.WriteLine(e.Message);
                Console.WriteLine("If you are running with the default connection string, please make sure you have started the azurite. Press the Windows key and type Azure Storage to select and run it from the list of applications - then restart the sample.");
                Console.ReadLine();
                throw;
            }

            // To view the uploaded blob in a browser, you have two options. The first option is to use a Shared Access Signature (SAS) token to delegate 
            // access to the resource. See the documentation links at the top for more information on SAS. The second approach is to set permissions 
            // to allow public access to blobs in this container. Uncomment the line below to use this approach. Then you can view the image 
            // using: https://[InsertYourblobServiceClientNameHere].blob.core.windows.net/democontainer/HelloWorld.png
            // await container.SetPermissionsAsync(new BlobContainerPermissions { PublicAccess = BlobContainerPublicAccessType.Blob });

            // Upload a BlockBlob to the newly created container
            Console.WriteLine("2. Uploading BlockBlob");
            BlockBlobClient blockBlob = container.GetBlockBlobClient(ImageToUpload);



            // Set the blob's content type so that the browser knows to treat it as an image.
            await blockBlob.UploadAsync(File.OpenRead(ImageToUpload));

            // List all the blobs in the container.
            /// Note that the ListBlobs method is called synchronously, for the purposes of the sample. However, in a real-world
            /// application using the async/await pattern, best practices recommend using asynchronous methods consistently.
            Console.WriteLine("3. List Blobs in Container");
            foreach (var blob in container.GetBlobs())
            {
                // Blob type will be BlobClient, CloudPageBlob or BlobClientDirectory
                // Use blob.GetType() and cast to appropriate type to gain access to properties specific to each type
                Console.WriteLine("- {0} (type: {1})", blob.Name, blob.GetType());
            }

            // Download a blob to your file system
            Console.WriteLine("4. Download Blob from {0}", blockBlob.Uri.AbsoluteUri);
            using (FileStream file = File.OpenWrite(string.Format("./CopyOf{0}", ImageToUpload)))
            {
                await blockBlob.DownloadToAsync(file);
            }

            // Create a read-only snapshot of the blob
            Console.WriteLine("5. Create a read-only snapshot of the blob");
            var blockBlobSnapshot = await blockBlob.CreateSnapshotAsync();

            // Clean up after the demo. This line is not strictly necessary as the container is deleted in the next call.
            // It is included for the purposes of the example. 
            Console.WriteLine("6. Delete block blob and all of its snapshots");
            await blockBlob.DeleteIfExistsAsync(DeleteSnapshotsOption.IncludeSnapshots);

            // Note that deleting the container also deletes any blobs in the container, and their snapshots.
            // In the case of the sample, we delete the blob and its snapshots, and then the container,
            // to show how to delete each kind of resource.
            Console.WriteLine("7. Delete Container");
            await container.DeleteIfExistsAsync();
        }

        /// <summary>
        /// Basic operations to work with block blobs
        /// </summary>
        /// <returns>A Task object.</returns>
        private static async Task BasicStorageBlockBlobOperationsWithAccountSASAsync()
        {
            const string ImageToUpload = "HelloWorld.png";
            string containerName = ContainerPrefix + Guid.NewGuid();
            BlobServiceClient blobServiceClient = Common.CreateblobServiceClientFromConnectionString();
            StorageSharedKeyCredential storageSharedKeyCredential = new StorageSharedKeyCredential(blobServiceClient.AccountName, CloudConfigurationManager.GetSetting("StorageAccountKey"));
            // Get an account SAS token.
            SasQueryParameters sasToken = GetAccountSASToken(storageSharedKeyCredential);

            // Informational: Print the Account SAS Signature and Token.
            Console.WriteLine();
            Console.WriteLine("Account SAS Signature: " + sasToken.Signature);
            Console.WriteLine("Account SAS Token: " + sasToken.ToString());
            Console.WriteLine();

            // Get the URI for the container.
            Uri containerUri = GetContainerUri(containerName);

            // Get a reference to a container using the URI and the SAS token.
            UriBuilder sasUri = new UriBuilder(containerUri);
            sasUri.Query = sasToken.ToString();
            BlobContainerClient container = new BlobContainerClient(sasUri.Uri);

            try
            {
                // Create a container for organizing blobs within the storage account.
                Console.WriteLine("1. Creating Container using Account SAS");

                await container.CreateIfNotExistsAsync();
            }
            catch (RequestFailedException e)
            {
                Console.WriteLine(e.ToString());
                Console.WriteLine("If you are running with the default configuration, please make sure you have started the Azurite. Press the Windows key and type Azure Storage to select and run it from the list of applications - then restart the sample.");
                Console.ReadLine();
                throw;
            }

            try
            {
                // To view the uploaded blob in a browser, you have two options. The first option is to use a Shared Access Signature (SAS) token to delegate 
                // access to the resource. See the documentation links at the top for more information on SAS. The second approach is to set permissions 
                // to allow public access to blobs in this container. Uncomment the line below to use this approach. Then you can view the image 
                // using: https://[InsertYourblobServiceClientNameHere].blob.core.windows.net/democontainer/HelloWorld.png
                // await container.SetPermissionsAsync(new BlobContainerPermissions { PublicAccess = BlobContainerPublicAccessType.Blob });

                // Upload a BlockBlob to the newly created container
                Console.WriteLine("2. Uploading BlockBlob");
                BlockBlobClient blockBlob = container.GetBlockBlobClient(ImageToUpload);
                await blockBlob.UploadAsync(File.OpenRead(ImageToUpload));

                // List all the blobs in the container 
                Console.WriteLine("3. List Blobs in Container");           
                var resultSegment = container.GetBlobsAsync();
 
                await foreach (var blob in resultSegment)
                {
                    // Blob type will be BlobClient, CloudPageBlob or BlobClientDirectory
                    Console.WriteLine("{0} (type: {1}", blob.Name, blob.GetType());
                }

                // Download a blob to your file system
                Console.WriteLine("4. Download Blob from {0}", blockBlob.Uri.AbsoluteUri);
                using (FileStream file = File.OpenWrite(string.Format("./CopyOf{0}", ImageToUpload)))
                {
                    await blockBlob.DownloadToAsync(file);
                }

                // Create a read-only snapshot of the blob
                Console.WriteLine("5. Create a read-only snapshot of the blob");
                var blockBlobSnapshot = await blockBlob.CreateSnapshotAsync();

                // Delete the blob and its snapshots.
                Console.WriteLine("6. Delete block Blob and all of its snapshots");
                await blockBlob.DeleteIfExistsAsync(DeleteSnapshotsOption.IncludeSnapshots);
            }
            catch (RequestFailedException e)
            {
                Console.WriteLine(e.Message);
                Console.ReadLine();
                throw;
            }
            finally
            {
                // Clean up after the demo.
                // Note that it is not necessary to delete all of the blobs in the container first; they will be deleted
                // with the container. 
                Console.WriteLine("7. Delete Container");
                await container.DeleteIfExistsAsync();
            }
        }

        /// <summary>
        /// Basic operations to work with page blobs
        /// </summary>
        /// <returns>A Task object.</returns>
        private static async Task BasicStoragePageBlobOperationsAsync()
        {
            const string PageBlobName = "samplepageblob";
            string containerName = ContainerPrefix + Guid.NewGuid();

            // Retrieve storage account information from connection string
            BlobServiceClient blobServiceClient = Common.CreateblobServiceClientFromConnectionString();

            // Create a container for organizing blobs within the storage account.
            Console.WriteLine("1. Creating Container");
            BlobContainerClient container = blobServiceClient.GetBlobContainerClient(containerName);
            await container.CreateIfNotExistsAsync();

            // Create a page blob in the newly created container.  
            Console.WriteLine("2. Creating Page Blob");
            PageBlobClient pageBlob = container.GetPageBlobClient(PageBlobName);
            await pageBlob.CreateAsync(512 * 2 /*size*/); // size needs to be multiple of 512 bytes

            // Write to a page blob 
            Console.WriteLine("3. Write to a Page Blob");
            byte[] samplePagedata = new byte[512];
            Random random = new Random();
            random.NextBytes(samplePagedata);
            using (var stream = new MemoryStream(samplePagedata))
            {
                await pageBlob.UploadPagesAsync(stream, 0);
            }

            // List all blobs in this container. Because a container can contain a large number of blobs the results 
            // are returned in segments with a maximum of 5000 blobs per segment. You can define a smaller maximum segment size
            // using the maxResults parameter on ListBlobsSegmentedAsync.
<<<<<<< HEAD
            Console.WriteLine("3. List Blobs in Container");
            var resultSegment = container.GetBlobsAsync();

            await foreach (var blob in resultSegment)
=======
            Console.WriteLine("4. List Blobs in Container");
            BlobContinuationToken token = null;
            do
>>>>>>> e0f8d70e
            {
                // Blob type will be BlobClient, CloudPageBlob or BlobClientDirectory
                Console.WriteLine("{0} (type: {1}", blob.Name, blob.GetType());
            }

            // Read from a page blob
<<<<<<< HEAD
            Console.WriteLine("4. Read from a Page Blob");
            HttpRange httpRange = new HttpRange(0, samplePagedata.Count());
            var downloadInfo = await pageBlob.DownloadAsync(httpRange);
=======
            Console.WriteLine("5. Read from a Page Blob");
            int bytesRead = await pageBlob.DownloadRangeToByteArrayAsync(samplePagedata, 0, 0, samplePagedata.Count());
>>>>>>> e0f8d70e

            // Clean up after the demo 
            Console.WriteLine("6. Delete page Blob");
            await pageBlob.DeleteIfExistsAsync();

            Console.WriteLine("7. Delete Container");
            await container.DeleteIfExistsAsync();
        }

        /// <summary>
        /// Returns the container URI.  
        /// </summary>
        /// <param name="containerName">The container name</param>
        /// <returns>A URI for the container.</returns>
        private static Uri GetContainerUri(string containerName)
        {
            // Retrieve storage account information from connection string
            BlobServiceClient blobServiceClient = Common.CreateblobServiceClientFromConnectionString();

            return blobServiceClient.GetBlobContainerClient(containerName).Uri;
        }

        /// <summary>
        /// Creates an Account SAS Token
        /// </summary>
        /// <returns>A SAS token.</returns>
        private static SasQueryParameters GetAccountSASToken(StorageSharedKeyCredential sharedKeyCredential)
        {
            // Create a new access policy for the account with the following properties:
            // Permissions: Read, Write, List, Create, Delete
            // ResourceType: Container
            // Expires in 24 hours
            AccountSasBuilder accountSasBuilder = new AccountSasBuilder
            {
                // Allow access to blobs
                Services = AccountSasServices.Blobs,

                // Allow access to the service level APIs
                ResourceTypes = AccountSasResourceTypes.All,

                // Access expires in 1 hour!
                ExpiresOn = DateTimeOffset.UtcNow.AddHours(1)
            };

            accountSasBuilder.SetPermissions(AccountSasPermissions.All);

            var sasToken = accountSasBuilder.ToSasQueryParameters(sharedKeyCredential);

            // Return the SASToken
            return sasToken;
        }
    }
}<|MERGE_RESOLUTION|>--- conflicted
+++ resolved
@@ -271,30 +271,19 @@
             // List all blobs in this container. Because a container can contain a large number of blobs the results 
             // are returned in segments with a maximum of 5000 blobs per segment. You can define a smaller maximum segment size
             // using the maxResults parameter on ListBlobsSegmentedAsync.
-<<<<<<< HEAD
-            Console.WriteLine("3. List Blobs in Container");
+            Console.WriteLine("4. List Blobs in Container");
             var resultSegment = container.GetBlobsAsync();
 
             await foreach (var blob in resultSegment)
-=======
-            Console.WriteLine("4. List Blobs in Container");
-            BlobContinuationToken token = null;
-            do
->>>>>>> e0f8d70e
             {
                 // Blob type will be BlobClient, CloudPageBlob or BlobClientDirectory
                 Console.WriteLine("{0} (type: {1}", blob.Name, blob.GetType());
             }
 
             // Read from a page blob
-<<<<<<< HEAD
-            Console.WriteLine("4. Read from a Page Blob");
+            Console.WriteLine("5. Read from a Page Blob");
             HttpRange httpRange = new HttpRange(0, samplePagedata.Count());
             var downloadInfo = await pageBlob.DownloadAsync(httpRange);
-=======
-            Console.WriteLine("5. Read from a Page Blob");
-            int bytesRead = await pageBlob.DownloadRangeToByteArrayAsync(samplePagedata, 0, 0, samplePagedata.Count());
->>>>>>> e0f8d70e
 
             // Clean up after the demo 
             Console.WriteLine("6. Delete page Blob");
