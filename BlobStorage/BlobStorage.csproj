--- conflicted
+++ resolved
@@ -1,115 +1,101 @@
-﻿<?xml version="1.0" encoding="utf-8"?>
-<Project ToolsVersion="14.0" DefaultTargets="Build" xmlns="http://schemas.microsoft.com/developer/msbuild/2003">
-  <Import Project="$(MSBuildExtensionsPath)\$(MSBuildToolsVersion)\Microsoft.Common.props" Condition="Exists('$(MSBuildExtensionsPath)\$(MSBuildToolsVersion)\Microsoft.Common.props')" />
-  <PropertyGroup>
-    <Configuration Condition=" '$(Configuration)' == '' ">Debug</Configuration>
-    <Platform Condition=" '$(Platform)' == '' ">AnyCPU</Platform>
-    <ProjectGuid>{61EF4B90-9020-4C38-8FED-D248246BE9CA}</ProjectGuid>
-    <OutputType>Exe</OutputType>
-    <AppDesignerFolder>Properties</AppDesignerFolder>
-    <RootNamespace>BlobStorage</RootNamespace>
-    <AssemblyName>BlobStorage</AssemblyName>
-    <TargetFrameworkVersion>v4.7.2</TargetFrameworkVersion>
-    <FileAlignment>512</FileAlignment>
-    <AutoGenerateBindingRedirects>true</AutoGenerateBindingRedirects>
-    <TargetFrameworkProfile />
-  </PropertyGroup>
-  <PropertyGroup Condition=" '$(Configuration)|$(Platform)' == 'Debug|AnyCPU' ">
-    <PlatformTarget>AnyCPU</PlatformTarget>
-    <DebugSymbols>true</DebugSymbols>
-    <DebugType>full</DebugType>
-    <Optimize>false</Optimize>
-    <OutputPath>bin\Debug\</OutputPath>
-    <DefineConstants>DEBUG;TRACE</DefineConstants>
-    <ErrorReport>prompt</ErrorReport>
-    <WarningLevel>4</WarningLevel>
-  </PropertyGroup>
-  <PropertyGroup Condition=" '$(Configuration)|$(Platform)' == 'Release|AnyCPU' ">
-    <PlatformTarget>AnyCPU</PlatformTarget>
-    <DebugType>pdbonly</DebugType>
-    <Optimize>true</Optimize>
-    <OutputPath>bin\Release\</OutputPath>
-    <DefineConstants>TRACE</DefineConstants>
-    <ErrorReport>prompt</ErrorReport>
-    <WarningLevel>4</WarningLevel>
-  </PropertyGroup>
-  <ItemGroup>
-    <Reference Include="Microsoft.Azure.ConfigurationManager, Version=4.0.0.0, Culture=neutral, PublicKeyToken=31bf3856ad364e35, processorArchitecture=MSIL">
-      <HintPath>..\packages\Microsoft.Azure.ConfigurationManager.4.0.0\lib\net452\Microsoft.Azure.ConfigurationManager.dll</HintPath>
-    </Reference>
-    <Reference Include="Microsoft.Azure.KeyVault.Core, Version=3.0.0.0, Culture=neutral, PublicKeyToken=31bf3856ad364e35, processorArchitecture=MSIL">
-      <HintPath>..\packages\Microsoft.Azure.KeyVault.Core.3.0.3\lib\net452\Microsoft.Azure.KeyVault.Core.dll</HintPath>
-    </Reference>
-<<<<<<< HEAD
-    <Reference Include="Microsoft.Azure.Storage.Blob, Version=10.0.3.0, Culture=neutral, PublicKeyToken=31bf3856ad364e35, processorArchitecture=MSIL">
-      <HintPath>..\packages\Microsoft.Azure.Storage.Blob.10.0.3\lib\net452\Microsoft.Azure.Storage.Blob.dll</HintPath>
-    </Reference>
-    <Reference Include="Microsoft.Azure.Storage.Common, Version=10.0.3.0, Culture=neutral, PublicKeyToken=31bf3856ad364e35, processorArchitecture=MSIL">
-      <HintPath>..\packages\Microsoft.Azure.Storage.Common.10.0.3\lib\net452\Microsoft.Azure.Storage.Common.dll</HintPath>
-=======
-    <Reference Include="Microsoft.Azure.Storage.Blob, Version=10.0.2.0, Culture=neutral, PublicKeyToken=31bf3856ad364e35, processorArchitecture=MSIL">
-      <HintPath>..\packages\Microsoft.Azure.Storage.Blob.10.0.2\lib\net452\Microsoft.Azure.Storage.Blob.dll</HintPath>
-    </Reference>
-    <Reference Include="Microsoft.Azure.Storage.Common, Version=10.0.2.0, Culture=neutral, PublicKeyToken=31bf3856ad364e35, processorArchitecture=MSIL">
-      <HintPath>..\packages\Microsoft.Azure.Storage.Common.10.0.2\lib\net452\Microsoft.Azure.Storage.Common.dll</HintPath>
->>>>>>> 5949ddb0
-    </Reference>
-    <Reference Include="Microsoft.Data.Edm, Version=5.8.4.0, Culture=neutral, PublicKeyToken=31bf3856ad364e35, processorArchitecture=MSIL">
-      <HintPath>..\packages\Microsoft.Data.Edm.5.8.4\lib\net40\Microsoft.Data.Edm.dll</HintPath>
-    </Reference>
-    <Reference Include="Microsoft.Data.OData, Version=5.8.4.0, Culture=neutral, PublicKeyToken=31bf3856ad364e35, processorArchitecture=MSIL">
-      <HintPath>..\packages\Microsoft.Data.OData.5.8.4\lib\net40\Microsoft.Data.OData.dll</HintPath>
-    </Reference>
-    <Reference Include="Microsoft.Data.Services.Client, Version=5.8.4.0, Culture=neutral, PublicKeyToken=31bf3856ad364e35, processorArchitecture=MSIL">
-      <HintPath>..\packages\Microsoft.Data.Services.Client.5.8.4\lib\net40\Microsoft.Data.Services.Client.dll</HintPath>
-    </Reference>
-<<<<<<< HEAD
-    <Reference Include="Microsoft.WindowsAzure.Storage, Version=9.3.2.0, Culture=neutral, PublicKeyToken=31bf3856ad364e35, processorArchitecture=MSIL">
-      <HintPath>..\packages\WindowsAzure.Storage.9.3.3\lib\net45\Microsoft.WindowsAzure.Storage.dll</HintPath>
-    </Reference>
-=======
->>>>>>> 5949ddb0
-    <Reference Include="Newtonsoft.Json, Version=12.0.0.0, Culture=neutral, PublicKeyToken=30ad4fe6b2a6aeed, processorArchitecture=MSIL">
-      <HintPath>..\packages\Newtonsoft.Json.12.0.2\lib\net45\Newtonsoft.Json.dll</HintPath>
-    </Reference>
-    <Reference Include="System" />
-    <Reference Include="System.Core" />
-    <Reference Include="System.ServiceModel" />
-    <Reference Include="System.Spatial, Version=5.8.4.0, Culture=neutral, PublicKeyToken=31bf3856ad364e35, processorArchitecture=MSIL">
-      <HintPath>..\packages\System.Spatial.5.8.4\lib\net40\System.Spatial.dll</HintPath>
-    </Reference>
-    <Reference Include="System.Xml.Linq" />
-    <Reference Include="System.Data.DataSetExtensions" />
-    <Reference Include="Microsoft.CSharp" />
-    <Reference Include="System.Data" />
-    <Reference Include="System.Net.Http" />
-    <Reference Include="System.Xml" />
-  </ItemGroup>
-  <ItemGroup>
-    <Compile Include="Advanced.cs" />
-    <Compile Include="Common.cs" />
-    <Compile Include="GettingStarted.cs" />
-    <Compile Include="Program.cs" />
-    <Compile Include="Properties\AssemblyInfo.cs" />
-    <Compile Include="WCFBufferManagerAdapter.cs" />
-  </ItemGroup>
-  <ItemGroup>
-    <None Include="App.config">
-      <SubType>Designer</SubType>
-    </None>
-    <None Include="packages.config" />
-  </ItemGroup>
-  <ItemGroup>
-    <Content Include="HelloWorld.png">
-      <CopyToOutputDirectory>PreserveNewest</CopyToOutputDirectory>
-    </Content>
-  </ItemGroup>
-  <Import Project="$(MSBuildToolsPath)\Microsoft.CSharp.targets" />
-  <!-- To modify your build process, add your task inside one of the targets below and uncomment it. 
-       Other similar extension points exist, see Microsoft.Common.targets.
-  <Target Name="BeforeBuild">
-  </Target>
-  <Target Name="AfterBuild">
-  </Target>
-  -->
+﻿<?xml version="1.0" encoding="utf-8"?>
+<Project ToolsVersion="14.0" DefaultTargets="Build" xmlns="http://schemas.microsoft.com/developer/msbuild/2003">
+  <Import Project="$(MSBuildExtensionsPath)\$(MSBuildToolsVersion)\Microsoft.Common.props" Condition="Exists('$(MSBuildExtensionsPath)\$(MSBuildToolsVersion)\Microsoft.Common.props')" />
+  <PropertyGroup>
+    <Configuration Condition=" '$(Configuration)' == '' ">Debug</Configuration>
+    <Platform Condition=" '$(Platform)' == '' ">AnyCPU</Platform>
+    <ProjectGuid>{61EF4B90-9020-4C38-8FED-D248246BE9CA}</ProjectGuid>
+    <OutputType>Exe</OutputType>
+    <AppDesignerFolder>Properties</AppDesignerFolder>
+    <RootNamespace>BlobStorage</RootNamespace>
+    <AssemblyName>BlobStorage</AssemblyName>
+    <TargetFrameworkVersion>v4.7.2</TargetFrameworkVersion>
+    <FileAlignment>512</FileAlignment>
+    <AutoGenerateBindingRedirects>true</AutoGenerateBindingRedirects>
+    <TargetFrameworkProfile />
+  </PropertyGroup>
+  <PropertyGroup Condition=" '$(Configuration)|$(Platform)' == 'Debug|AnyCPU' ">
+    <PlatformTarget>AnyCPU</PlatformTarget>
+    <DebugSymbols>true</DebugSymbols>
+    <DebugType>full</DebugType>
+    <Optimize>false</Optimize>
+    <OutputPath>bin\Debug\</OutputPath>
+    <DefineConstants>DEBUG;TRACE</DefineConstants>
+    <ErrorReport>prompt</ErrorReport>
+    <WarningLevel>4</WarningLevel>
+  </PropertyGroup>
+  <PropertyGroup Condition=" '$(Configuration)|$(Platform)' == 'Release|AnyCPU' ">
+    <PlatformTarget>AnyCPU</PlatformTarget>
+    <DebugType>pdbonly</DebugType>
+    <Optimize>true</Optimize>
+    <OutputPath>bin\Release\</OutputPath>
+    <DefineConstants>TRACE</DefineConstants>
+    <ErrorReport>prompt</ErrorReport>
+    <WarningLevel>4</WarningLevel>
+  </PropertyGroup>
+  <ItemGroup>
+    <Reference Include="Microsoft.Azure.ConfigurationManager, Version=4.0.0.0, Culture=neutral, PublicKeyToken=31bf3856ad364e35, processorArchitecture=MSIL">
+      <HintPath>..\packages\Microsoft.Azure.ConfigurationManager.4.0.0\lib\net452\Microsoft.Azure.ConfigurationManager.dll</HintPath>
+    </Reference>
+    <Reference Include="Microsoft.Azure.KeyVault.Core, Version=3.0.0.0, Culture=neutral, PublicKeyToken=31bf3856ad364e35, processorArchitecture=MSIL">
+      <HintPath>..\packages\Microsoft.Azure.KeyVault.Core.3.0.3\lib\net452\Microsoft.Azure.KeyVault.Core.dll</HintPath>
+    </Reference>
+    <Reference Include="Microsoft.Azure.Storage.Blob, Version=10.0.3.0, Culture=neutral, PublicKeyToken=31bf3856ad364e35, processorArchitecture=MSIL">
+      <HintPath>..\packages\Microsoft.Azure.Storage.Blob.10.0.3\lib\net452\Microsoft.Azure.Storage.Blob.dll</HintPath>
+    </Reference>
+    <Reference Include="Microsoft.Azure.Storage.Common, Version=10.0.3.0, Culture=neutral, PublicKeyToken=31bf3856ad364e35, processorArchitecture=MSIL">
+      <HintPath>..\packages\Microsoft.Azure.Storage.Common.10.0.3\lib\net452\Microsoft.Azure.Storage.Common.dll</HintPath>
+    </Reference>
+    <Reference Include="Microsoft.Data.Edm, Version=5.8.4.0, Culture=neutral, PublicKeyToken=31bf3856ad364e35, processorArchitecture=MSIL">
+      <HintPath>..\packages\Microsoft.Data.Edm.5.8.4\lib\net40\Microsoft.Data.Edm.dll</HintPath>
+    </Reference>
+    <Reference Include="Microsoft.Data.OData, Version=5.8.4.0, Culture=neutral, PublicKeyToken=31bf3856ad364e35, processorArchitecture=MSIL">
+      <HintPath>..\packages\Microsoft.Data.OData.5.8.4\lib\net40\Microsoft.Data.OData.dll</HintPath>
+    </Reference>
+    <Reference Include="Microsoft.Data.Services.Client, Version=5.8.4.0, Culture=neutral, PublicKeyToken=31bf3856ad364e35, processorArchitecture=MSIL">
+      <HintPath>..\packages\Microsoft.Data.Services.Client.5.8.4\lib\net40\Microsoft.Data.Services.Client.dll</HintPath>
+    </Reference>
+    <Reference Include="Newtonsoft.Json, Version=12.0.0.0, Culture=neutral, PublicKeyToken=30ad4fe6b2a6aeed, processorArchitecture=MSIL">
+      <HintPath>..\packages\Newtonsoft.Json.12.0.2\lib\net45\Newtonsoft.Json.dll</HintPath>
+    </Reference>
+    <Reference Include="System" />
+    <Reference Include="System.Core" />
+    <Reference Include="System.ServiceModel" />
+    <Reference Include="System.Spatial, Version=5.8.4.0, Culture=neutral, PublicKeyToken=31bf3856ad364e35, processorArchitecture=MSIL">
+      <HintPath>..\packages\System.Spatial.5.8.4\lib\net40\System.Spatial.dll</HintPath>
+    </Reference>
+    <Reference Include="System.Xml.Linq" />
+    <Reference Include="System.Data.DataSetExtensions" />
+    <Reference Include="Microsoft.CSharp" />
+    <Reference Include="System.Data" />
+    <Reference Include="System.Net.Http" />
+    <Reference Include="System.Xml" />
+  </ItemGroup>
+  <ItemGroup>
+    <Compile Include="Advanced.cs" />
+    <Compile Include="Common.cs" />
+    <Compile Include="GettingStarted.cs" />
+    <Compile Include="Program.cs" />
+    <Compile Include="Properties\AssemblyInfo.cs" />
+    <Compile Include="WCFBufferManagerAdapter.cs" />
+  </ItemGroup>
+  <ItemGroup>
+    <None Include="App.config">
+      <SubType>Designer</SubType>
+    </None>
+    <None Include="packages.config" />
+  </ItemGroup>
+  <ItemGroup>
+    <Content Include="HelloWorld.png">
+      <CopyToOutputDirectory>PreserveNewest</CopyToOutputDirectory>
+    </Content>
+  </ItemGroup>
+  <Import Project="$(MSBuildToolsPath)\Microsoft.CSharp.targets" />
+  <!-- To modify your build process, add your task inside one of the targets below and uncomment it. 
+       Other similar extension points exist, see Microsoft.Common.targets.
+  <Target Name="BeforeBuild">
+  </Target>
+  <Target Name="AfterBuild">
+  </Target>
+  -->
 </Project>