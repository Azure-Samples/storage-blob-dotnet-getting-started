--- conflicted
+++ resolved
@@ -29,15 +29,12 @@
     using System.ServiceModel.Channels;
     using System.Text;
     using System.Threading.Tasks;
-<<<<<<< HEAD
     using Microsoft.Azure;
     using Microsoft.Azure.Storage;
     using Microsoft.Azure.Storage.Auth;
     using Microsoft.Azure.Storage.Blob;
     using Microsoft.Azure.Storage.RetryPolicies;
     using Microsoft.Azure.Storage.Shared.Protocol;
-=======
->>>>>>> 5949ddb0
 
     /// <summary>
     /// Advanced samples for Blob storage, including samples demonstrating a variety of client library classes and methods.
